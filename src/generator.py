--- conflicted
+++ resolved
@@ -33,11 +33,10 @@
 )
 from .puzzle_io import save_puzzle
 from .validator import validate_puzzle, _has_zero_adjacent
-<<<<<<< HEAD
 from .puzzle_builder import _build_puzzle_dict, _reduce_clues
-=======
+
 from .types import Puzzle
->>>>>>> 5c7777d2
+
 
 
 logging.basicConfig(
