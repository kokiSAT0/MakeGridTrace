--- conflicted
+++ resolved
@@ -39,20 +39,11 @@
 from .types import Puzzle
 
 
-<<<<<<< HEAD
 logging.basicConfig(
     level=logging.INFO,
     format="%(asctime)s [%(levelname)s] %(message)s",
 )
-=======
-def setup_logging(level: int = logging.INFO) -> None:
-    """logging を設定する関数"""
-
-    # ログはプログラムの動作を記録する仕組みです
-    logging.basicConfig(level=level, format="%(asctime)s [%(levelname)s] %(message)s")
-
-
->>>>>>> e455aa84
+
 logger = logging.getLogger(__name__)
 
 # JSON スキーマのバージョン
